--- conflicted
+++ resolved
@@ -9,10 +9,6 @@
 rl/logs
 logs/
 wandb/
-<<<<<<< HEAD
 logs/
 __pycache__
-=======
-__pycache__
-*.egg-info
->>>>>>> e0c140d1
+*.egg-info