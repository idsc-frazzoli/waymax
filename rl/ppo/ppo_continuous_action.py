--- conflicted
+++ resolved
@@ -34,17 +34,11 @@
 #     NormalizeVecReward,
 #     ClipAction,
 # )
-<<<<<<< HEAD
-
-from rl.ppo.env_factory import get_environment, init_environment
-from rl.ppo.network_factory import get_network
-=======
 from rl.wrappers import WaymaxLogWrapper
 from rl.ppo.network_factory import get_network
 from rl.ppo.env_factory import get_environment, init_environment
 from waymax import config as _config, datatypes, visualization
 from waymax.agents import actor_core
->>>>>>> 3a6c7150
 
 # TODO:
 # 1. env.reset() returns a tuple of (observation, env_state)
@@ -148,15 +142,6 @@
                 #     env_state, waymax_action.action
                 # )
                 if config.ENV_NAME == 'gokart':
-<<<<<<< HEAD
-                        obsv, env_state, reward, done, info = jax.vmap(env.step, in_axes=(0, 0))(
-                                env_state, waymax_action.action
-                        )  # obsv [NUM_ENVS, NUM_OBS], reward [NUM_ENVS], done [NUM_ENVS]
-                elif config.ENV_NAME == 'waymax':
-                        obsv, env_state, reward, done, info = jax.vmap(env.step, in_axes=(0, 0))(
-                                env_state, waymax_action
-                        )  # obsv [NUM_ENVS, NUM_OBS], reward [NUM_ENVS], done [NUM_ENVS]
-=======
                     obsv, env_state, reward, done, info = jax.vmap(env.step, in_axes=(0, 0, 0))(
                             env_state, waymax_action.action, rng_step
                     )  # obsv [NUM_ENVS, NUM_OBS], reward [NUM_ENVS], done [NUM_ENVS]
@@ -164,7 +149,6 @@
                     obsv, env_state, reward, done, info = jax.vmap(env.step, in_axes=(0, 0))(
                             env_state, waymax_action
                     )  # obsv [NUM_ENVS, NUM_OBS], reward [NUM_ENVS], done [NUM_ENVS]
->>>>>>> 3a6c7150
                 # transition:
                 transition = Transition(
                         done, action, value, reward, log_prob, last_obs, info
@@ -329,20 +313,12 @@
             metric["loss/gae"] = gae.mean()
             metric["loss/value_debug"] = value_debug.mean()
             metric["loss/targets_debug"] = targets_debug.mean()
-<<<<<<< HEAD
-        #     metric["debug/diff_dist_proj"] = jnp.min(obs_debug[..., -2])
-        #     metric["debug/proj_distances"] = jnp.min(obs_debug[..., -1])
-        #     metric["debug/pos_yaw"] = pos_yaw
-        #     metric["matrix/obs"] = obs_debug
-        #     metric["matrix/action"] = action_debug
-=======
             # metric["debug/diff_dist_proj"] = jnp.min(obs_debug[..., -2])
             # metric["debug/proj_distances"] = jnp.min(obs_debug[..., -1])
             # metric["debug/pos_yaw"] = pos_yaw
             # metric["debug/max_dist_edge"] = jnp.max(obs_debug[...,3:])
             # metric["matrix/obs"] = obs_debug
             # metric["matrix/action"] = action_debug
->>>>>>> 3a6c7150
             rng = update_state[-1]
             metric["random_key"] = rng
             if config.DEBUG:
@@ -381,12 +357,8 @@
                         "loss/targets_debug"   : info["loss/targets_debug"],
                         # "debug/diff_dist_proj" : info["debug/diff_dist_proj"],
                         # "debug/proj_distances" : info["debug/proj_distances"],
-<<<<<<< HEAD
-                        # "debug/pos_yaw"        : info["debug/pos_yaw"]
-=======
                         # "debug/pos_yaw"        : info["debug/pos_yaw"],
                         # "debug/max_dist_edge"  : info["debug/max_dist_edge"],
->>>>>>> 3a6c7150
                     }
                 #     data_matrix = {
                 #         "matrix/obs": info["matrix/obs"],
@@ -401,11 +373,7 @@
                         rng = info["random_key"]
                         rng, eval_rng = jax.random.split(rng)
                         # params = jax.device_get(train_state.params)
-<<<<<<< HEAD
-                        imgs, _ = evaluate_policy(num_updates, params, config, viz_cfg)
-=======
                         imgs, _, eval_plot = evaluate_policy(num_updates, params, config, viz_cfg)
->>>>>>> 3a6c7150
                         imgs_np = np.stack(imgs, axis=0)
                         wandb.log({
                             f"Iteration {num_updates}": wandb.Video(
@@ -441,11 +409,7 @@
     return train
 
 
-<<<<<<< HEAD
-def evaluate_policy(num_updates, params, config, viz_cfg):
-=======
 def evaluate_policy(num_updates, params, config, viz_cfg, rng: jax.Array | None = None):
->>>>>>> 3a6c7150
     network = get_network(config)
 
     # Re-initialize the environment
@@ -486,59 +450,6 @@
 
         # collect metrics
         # Collect metrics
-<<<<<<< HEAD
-        # TODO: (tian)
-        if config.ENV_NAME == 'gokart':
-                vx_list.append(obs[0].item())
-                vy_list.append(obs[1].item())
-                steering_list.append(action[0].item())
-                acc_l_list.append(action[1].item())
-                acc_r_list.append(action[2].item())
-                eval_steps.append(i)
-                current_velocity = jnp.linalg.norm(obs[:2])
-                velocity_list.append(current_velocity.item())
-                # action_list.append(action)
-                reward_list.append(reward.item())
-                total_reward += reward
-                progression_reward += info["progression_reward"]
-                orientation_reward += info["orientation_reward"]
-                offboard_reward += info["offroad_reward"]
-                wandb.log({ #"eval_step": i,
-                        f"eval/iter{num_updates}_steps": i,
-                        f"eval/iter{num_updates}_vx": obs[0].item(), 
-                        f"eval/iter{num_updates}_vy": obs[1].item(),
-                        #    f"eval/iter{num_updates}_velocity": velicity,
-                        f"eval/iter{num_updates}_steering": action[0].item(),
-                        f"eval/iter{num_updates}_acc_l": action[1].item(),
-                        f"eval/iter{num_updates}_acc_r": action[2].item()},commit = False)
-
-                if done:
-                        # print(f"episode reward: {total_reward}")
-                        # print(f"reward list: {reward_list}")
-                        # print(f"action list: {action_list}")
-                        # wandb.log({ f"eval/iter{num_updates}_vx": vx_list,
-                        #             f"eval/iter{num_updates}_vy": vy_list,
-                        #             f"eval/iter{num_updates}_steering": steering_list,
-                        #             f"eval/iter{num_updates}_acc_l": acc_l_list,
-                        #             f"eval/iter{num_updates}_acc_r": acc_r_list,
-                        #             f"eval/iter{num_updates}_steps": eval_steps}, commit = False)
-                        episode_length = eval_state.returned_episode_lengths
-                        print("Evaluation Results after {} iterations:".format(num_updates))
-                        print("-" * 40)
-                        print("{:<30} {:>8}".format("Metric", "Value"))
-                        print("-" * 40)
-                        print("{:<30} {:>8.2f}".format("Episode Length", episode_length))
-                        print("{:<30} {:>8.2f}".format("Total Reward", total_reward))
-                        print("{:<30} {:>8.2f}".format("Progression Reward", progression_reward))
-                        print("{:<30} {:>8.2f}".format("Orientation Reward", orientation_reward))
-                        print("{:<30} {:>8.2f}".format("Offboard Reward", offboard_reward))
-                        print("{:<30} {:>8.2f}".format("Mean Velocity", jnp.array(velocity_list).mean()))
-                        print("{:<30} {:>8.2f}".format("Max Velocity", jnp.array(velocity_list).max()))
-                        print("-" * 40)
-
-                        break
-        elif config.ENV_NAME == 'waymax':
-=======
         if config.ENV_NAME == "gokart":
             vx_list.append(obs[0].item())
             vy_list.append(obs[1].item())
@@ -591,7 +502,6 @@
                 break
 
             elif config.ENV_NAME == 'waymax':
->>>>>>> 3a6c7150
                 action_list = []
                 action_list.append(action)
                 reward_list.append(reward.item())
@@ -600,11 +510,7 @@
                 if done:
                         break
 
-<<<<<<< HEAD
-    return imgs, total_reward
-=======
     return imgs, total_reward, eval_plot
->>>>>>> 3a6c7150
 
 
 def convert_to_waymaxaction(action: Float[Array, "b A"]) -> actor_core.WaymaxActorOutput:
