--- conflicted
+++ resolved
@@ -15,7 +15,6 @@
 from rl.ppo.config import PPOconfig
 from rl.ppo.env_factory import get_environment
 from rl.ppo.structures import ActorCritic, Transition
-<<<<<<< HEAD
 from rl.wrappers import WaymaxLogWrapper
 from waymax import config as _config, datatypes, visualization
 from waymax.agents import actor_core
@@ -25,8 +24,6 @@
 from waymax.utils.gokart_utils import create_init_state, create_batch_init_state
 from waymax.utils.waymax_utils import replicate_init_state_to_form_batch
 
-=======
->>>>>>> 114e7808
 # from wrappers import (
 #     LogWrapper,
 #     BraxGymnaxWrapper,
@@ -35,31 +32,9 @@
 #     NormalizeVecReward,
 #     ClipAction,
 # )
-from rl.wrappers import WaymaxLogWrapper
-from waymax import config as _config, datatypes, visualization
-from waymax.agents import actor_core
-from waymax.dynamics.tricycle_model import TricycleModel
-from waymax.env import GokartRacingEnvironment
-from waymax.utils.gokart_config import GoKartGeometry, TricycleParams, PajieckaParams
-<<<<<<< HEAD
-from waymax.agents import actor_core
-from waymax import visualization
-
-import pandas as pd
-from datetime import datetime
-import os
-
-from waymax.dynamics.bicycle_model import InvertibleBicycleModel
-from waymax.dynamics import StateDynamics
-from waymax.env import PlanningAgentEnvironment
-from waymax import agents
-from waymax.config import LinearCombinationRewardConfig
-from waymax import dataloader
+
 from rl.ppo.env_factory import get_environment, init_environment
 from rl.ppo.network_factory import get_network
-=======
-from waymax.utils.gokart_utils import create_init_state, create_batch_init_state
->>>>>>> 114e7808
 
 # TODO:
 # 1. env.reset() returns a tuple of (observation, env_state)
@@ -90,22 +65,9 @@
     log_path = os.path.join(log_dir, log_file)
     log_path_matrix = os.path.join(log_dir, log_file_matrix)
 
-
-<<<<<<< HEAD
-    env = get_environment(config)
-    env = WaymaxLogWrapper(env)
-
-    # if config["NORMALIZE_ENV"]:
-    #     env = NormalizeVecObservation(env)
-    #     env = NormalizeVecReward(env, config["GAMMA"])
-=======
-
-
     # todo move this part as well to the env factory
     env = get_environment(config)
     env = WaymaxLogWrapper(env)
-
->>>>>>> 114e7808
 
     def linear_schedule(count):
         frac = (1.0 - (count // (config.NUM_MINIBATCHES * config.UPDATE_EPOCHS)) / config.NUM_UPDATES)
@@ -137,11 +99,7 @@
         )
 
         # INIT ENV
-<<<<<<< HEAD
         env_state = init_environment(config)
-=======
-        env_state = create_batch_init_state(batch_size=config.NUM_ENVS, num_timesteps=config.MAX_EPISODE_LENGTH)
->>>>>>> 114e7808
 
         # rng, _rng = jax.random.split(rng)
         # reset_rng = jax.random.split(_rng, config.NUM_ENVS)
@@ -165,7 +123,7 @@
                 log_prob: Float[Array, "NUM_ENV"]
                 raw_action, log_prob = pi.sample_and_log_prob(seed=_rng)
                 if config.ENV_NAME == 'gokart':
-                    action = jnp.clip(raw_action, jnp.array([-1.0, -6.0, -6.0]), jnp.array([1.0, 6.0, 6.0]))  # shape [NUM_ENVS, 3]
+                    action = jnp.clip(raw_action, -1.0, 1.0)  # shape [NUM_ENVS, 3]
                     # jax.debug.print("action: {}", action)
                     waymax_action = convert_to_waymaxaction(action)
                     # log_prob = pi.log_prob(raw_action) # shape [NUM_ENVS]
@@ -406,7 +364,7 @@
                     if num_updates % config.EVAL_FREQ == 0:
                         params = info["train/params"]
                         # params = jax.device_get(train_state.params)
-                        imgs, _ = evaluate_policy(num_updates, params, config.MAX_EPISODE_LENGTH, viz_cfg)
+                        imgs, _ = evaluate_policy(num_updates, params, config, viz_cfg)
                         imgs_np = np.stack(imgs, axis=0)
                         wandb.log({
                             f"Iteration {num_updates}": wandb.Video(
@@ -441,71 +399,17 @@
     return train
 
 
-<<<<<<< HEAD
-def evaluate_policy(params, num_eval_steps, viz_cfg):
-    network = ActorCritic(action_dim=2, activation="tanh")
+def evaluate_policy(num_updates, params, config, viz_cfg):
+    network = get_network(config)
 
     # Re-initialize the environment
-#     dynamics_model = TricycleModel(
-#             gk_geometry=GoKartGeometry(),
-#             model_params=TricycleParams(),
-#             paj_params=PajieckaParams(),
-#             dt=0.1
-#     )
-#     eval_env = GokartRacingEnvironment(
-#             dynamics_model=dynamics_model,
-#             config=dataclasses.replace(
-#                     _config.EnvironmentConfig(),
-#                     max_num_objects=1,
-#                     init_steps=1
-#             ),
-#     )
-#     eval_env = WaymaxLogWrapper(eval_env)
-#     eval_state = create_init_state()
-#     imgs = []
-
-    dynamics_model = InvertibleBicycleModel()
-    env = PlanningAgentEnvironment(
-        dynamics_model=dynamics_model,
-        config=dataclasses.replace(
-                _config.EnvironmentConfig(),
-                        #TODO: (tian) add this setting into config
-                        max_num_objects=16,
-                        rewards=LinearCombinationRewardConfig(
-                        rewards={'overlap': -1.0, 'offroad': -1.0, 'log_divergence': -1.0}
-                ),
-        ),
-        sim_agent_actors=[agents.create_expert_actor(
-                dynamics_model=StateDynamics(),
-                is_controlled_func=lambda state: jnp.logical_not(state.object_metadata.is_sdc),
-        )],
-        sim_agent_params=[None],
-=======
-def evaluate_policy(num_updates, params, num_eval_steps, viz_cfg):
-    network = ActorCritic(action_dim=3, activation="tanh")
-
-    # Re-initialize the environment
-    dynamics_model = TricycleModel(
-            gk_geometry=GoKartGeometry(),
-            model_params=TricycleParams(),
-            paj_params=PajieckaParams(),
-            dt=0.1,
-            normalize_actions=True,
->>>>>>> 114e7808
-    )
-    eval_env = WaymaxLogWrapper(env)
-    sce_config = dataclasses.replace(
-        _config.WOD_1_1_0_VALIDATION, 
-        path='d:/github repos for MT/waymax/dataset/validation/validation_tfexample.tfrecord-00050-of-00150', 
-        max_num_objects=16,
-        repeat=1 # set to 1 to test the length of the iterator, while set to None by default
-    )
-    data_iter = dataloader.simulator_state_generator(config=sce_config)
-    for i in range(30):
-        scenario = next(data_iter)
+    eval_env = get_environment(config)
+    eval_env = WaymaxLogWrapper(eval_env)
+    eval_state = init_environment(config=config, mode='eval')
+
     imgs = []
 
-    obs, eval_state = eval_env.reset(scenario)
+    obs, eval_state = eval_env.reset(eval_state)
 
     total_reward = 0.0
     progression_reward = 0.0
@@ -519,7 +423,7 @@
     acc_l_list = []
     acc_r_list = []
     eval_steps = []
-    for i in range(num_eval_steps):
+    for i in range(config.MAX_EPISODE_LENGTH):
         pi, _ = network.apply(
                 params,
                 obs,
@@ -527,65 +431,73 @@
         action = pi.mean()
         # TODO: (tian) if clip is needed
         waymax_action = datatypes.Action(data=action, valid=jnp.array([True]))
-<<<<<<< HEAD
-        # imgs.append(visualization.plot_simulator_state(eval_state.env_state, use_log_traj=False, viz_config=viz_cfg))
-        imgs.append(visualization.plot_simulator_state(eval_state.env_state, use_log_traj=False))
-=======
-        imgs.append(visualization.plot_simulator_state(eval_state.env_state, use_log_traj=False, viz_config=viz_cfg))
+        if config.ENV_NAME == 'gokart':
+                imgs.append(visualization.plot_simulator_state(eval_state.env_state, use_log_traj=False, viz_config=viz_cfg))
+        elif config.ENV_NAME == 'waymax':
+                imgs.append(visualization.plot_simulator_state(eval_state.env_state, use_log_traj=False))
         # jax.debug.breakpoint()
->>>>>>> 114e7808
         obs, eval_state, reward, done, info = eval_env.step(eval_state, waymax_action)
 
         # collect metrics
         # Collect metrics
-        vx_list.append(obs[0].item())
-        vy_list.append(obs[1].item())
-        steering_list.append(action[0].item())
-        acc_l_list.append(action[1].item())
-        acc_r_list.append(action[2].item())
-        eval_steps.append(i)
-        current_velocity = jnp.linalg.norm(obs[:2])
-        velocity_list.append(current_velocity.item())
-        # action_list.append(action)
-        reward_list.append(reward.item())
-        total_reward += reward
-        progression_reward += info["progression_reward"]
-        orientation_reward += info["orientation_reward"]
-        offboard_reward += info["offroad_reward"]
-        wandb.log({ #"eval_step": i,
-                    f"eval/iter{num_updates}_steps": i,
-                    f"eval/iter{num_updates}_vx": obs[0].item(), 
-                    f"eval/iter{num_updates}_vy": obs[1].item(),
-                #    f"eval/iter{num_updates}_velocity": velicity,
-                    f"eval/iter{num_updates}_steering": action[0].item(),
-                    f"eval/iter{num_updates}_acc_l": action[1].item(),
-                    f"eval/iter{num_updates}_acc_r": action[2].item()},commit = False)
-
-        if done:
-            # print(f"episode reward: {total_reward}")
-            # print(f"reward list: {reward_list}")
-            # print(f"action list: {action_list}")
-            # wandb.log({ f"eval/iter{num_updates}_vx": vx_list,
-            #             f"eval/iter{num_updates}_vy": vy_list,
-            #             f"eval/iter{num_updates}_steering": steering_list,
-            #             f"eval/iter{num_updates}_acc_l": acc_l_list,
-            #             f"eval/iter{num_updates}_acc_r": acc_r_list,
-            #             f"eval/iter{num_updates}_steps": eval_steps}, commit = False)
-            episode_length = eval_state.returned_episode_lengths
-            print("Evaluation Results after {} iterations:".format(num_updates))
-            print("-" * 40)
-            print("{:<30} {:>8}".format("Metric", "Value"))
-            print("-" * 40)
-            print("{:<30} {:>8.2f}".format("Episode Length", episode_length))
-            print("{:<30} {:>8.2f}".format("Total Reward", total_reward))
-            print("{:<30} {:>8.2f}".format("Progression Reward", progression_reward))
-            print("{:<30} {:>8.2f}".format("Orientation Reward", orientation_reward))
-            print("{:<30} {:>8.2f}".format("Offboard Reward", offboard_reward))
-            print("{:<30} {:>8.2f}".format("Mean Velocity", jnp.array(velocity_list).mean()))
-            print("{:<30} {:>8.2f}".format("Max Velocity", jnp.array(velocity_list).max()))
-            print("-" * 40)
-
-            break
+        # TODO: (tian)
+        if config.ENV_NAME == 'gokart':
+                vx_list.append(obs[0].item())
+                vy_list.append(obs[1].item())
+                steering_list.append(action[0].item())
+                acc_l_list.append(action[1].item())
+                acc_r_list.append(action[2].item())
+                eval_steps.append(i)
+                current_velocity = jnp.linalg.norm(obs[:2])
+                velocity_list.append(current_velocity.item())
+                # action_list.append(action)
+                reward_list.append(reward.item())
+                total_reward += reward
+                progression_reward += info["progression_reward"]
+                orientation_reward += info["orientation_reward"]
+                offboard_reward += info["offroad_reward"]
+                wandb.log({ #"eval_step": i,
+                        f"eval/iter{num_updates}_steps": i,
+                        f"eval/iter{num_updates}_vx": obs[0].item(), 
+                        f"eval/iter{num_updates}_vy": obs[1].item(),
+                        #    f"eval/iter{num_updates}_velocity": velicity,
+                        f"eval/iter{num_updates}_steering": action[0].item(),
+                        f"eval/iter{num_updates}_acc_l": action[1].item(),
+                        f"eval/iter{num_updates}_acc_r": action[2].item()},commit = False)
+
+                if done:
+                        # print(f"episode reward: {total_reward}")
+                        # print(f"reward list: {reward_list}")
+                        # print(f"action list: {action_list}")
+                        # wandb.log({ f"eval/iter{num_updates}_vx": vx_list,
+                        #             f"eval/iter{num_updates}_vy": vy_list,
+                        #             f"eval/iter{num_updates}_steering": steering_list,
+                        #             f"eval/iter{num_updates}_acc_l": acc_l_list,
+                        #             f"eval/iter{num_updates}_acc_r": acc_r_list,
+                        #             f"eval/iter{num_updates}_steps": eval_steps}, commit = False)
+                        episode_length = eval_state.returned_episode_lengths
+                        print("Evaluation Results after {} iterations:".format(num_updates))
+                        print("-" * 40)
+                        print("{:<30} {:>8}".format("Metric", "Value"))
+                        print("-" * 40)
+                        print("{:<30} {:>8.2f}".format("Episode Length", episode_length))
+                        print("{:<30} {:>8.2f}".format("Total Reward", total_reward))
+                        print("{:<30} {:>8.2f}".format("Progression Reward", progression_reward))
+                        print("{:<30} {:>8.2f}".format("Orientation Reward", orientation_reward))
+                        print("{:<30} {:>8.2f}".format("Offboard Reward", offboard_reward))
+                        print("{:<30} {:>8.2f}".format("Mean Velocity", jnp.array(velocity_list).mean()))
+                        print("{:<30} {:>8.2f}".format("Max Velocity", jnp.array(velocity_list).max()))
+                        print("-" * 40)
+
+                        break
+        elif config.ENV_NAME == 'waymax':
+                action_list = []
+                action_list.append(action)
+                reward_list.append(reward.item())
+                total_reward += reward
+
+                if done:
+                        break
 
     return imgs, total_reward
 
