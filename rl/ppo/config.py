from dataclasses import field

from chex import dataclass


@dataclass
class PPOconfig:
    LR: float = 3e-4
    "learning rate"
    NUM_ENVS: int = 100
    "number of parallel environments"
    NUM_OBS: int = 11
    "dimension of observations"
    NUM_STEPS: int = 5
    "Num steps * num envs = steps per update"
<<<<<<< HEAD
    TOTAL_TIMESTEPS: int = 1e6  # 5e7
=======
    TOTAL_TIMESTEPS: float = 6e5  # 5e7
>>>>>>> e16244cd
    "total env steps = num envs * num steps * num updates"
    UPDATE_EPOCHS: int = 5  # 2
    "number of epochs per update"
    NUM_MINIBATCHES: int = 25  # 32
    "number of minibatches = num envs * num steps / minibatch size"
    EVAL_FREQ: int = 200
    "evaluate every EVAL_FREQ updates"
    NUM_EVAL_STEPS: int = 200
    "number of steps to evaluate"
    GAMMA: float = 0.99
    GAE_LAMBDA: float = 0.95
    CLIP_EPS: float = 0.2
    ENT_COEF: float = 0.0
    VF_COEF: float = 0.5
    MAX_GRAD_NORM: float = 0.5
    ACTIVATION: str = "tanh"
    ENV_NAME: str = "gokart"
    ANNEAL_LR: bool = False
    NORMALIZE_ENV: bool = True
    DEBUG: bool = True
    SEED: int = 30
    NUM_UPDATES: int = field(init=False)
    MINIBATCH_SIZE: int = field(init=False)
    BATCH_SIZE: int = field(init=False)

    def __post_init__(self):
        self.NUM_UPDATES = self.TOTAL_TIMESTEPS // self.NUM_STEPS // self.NUM_ENVS
        self.MINIBATCH_SIZE = self.NUM_ENVS * self.NUM_STEPS // self.NUM_MINIBATCHES
        self.BATCH_SIZE = self.MINIBATCH_SIZE * self.NUM_MINIBATCHES
        assert self.BATCH_SIZE == self.NUM_STEPS * self.NUM_ENVS, \
            "batch size must be equal to number of steps * number of envs"


@dataclass
class VizConfig:
    front_x: float = 20.0
    back_x: float = 20.0
    front_y: float = 20.0
    back_y: float = 20.0
    px_per_meter: float = 15.0<|MERGE_RESOLUTION|>--- conflicted
+++ resolved
@@ -13,11 +13,7 @@
     "dimension of observations"
     NUM_STEPS: int = 5
     "Num steps * num envs = steps per update"
-<<<<<<< HEAD
-    TOTAL_TIMESTEPS: int = 1e6  # 5e7
-=======
-    TOTAL_TIMESTEPS: float = 6e5  # 5e7
->>>>>>> e16244cd
+    TOTAL_TIMESTEPS: int = 6e5  # 5e7
     "total env steps = num envs * num steps * num updates"
     UPDATE_EPOCHS: int = 5  # 2
     "number of epochs per update"
