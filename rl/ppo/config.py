--- conflicted
+++ resolved
@@ -7,19 +7,11 @@
 class PPOconfig:
     LR: float = 3e-4
     "learning rate"
-<<<<<<< HEAD
-    MAX_EPISODE_LENGTH: int = 90
-=======
     MAX_EPISODE_LENGTH: int = 500
->>>>>>> 3a6c7150
     "number of max steps per episode"
     NUM_ENVS: int = 300
     "number of parallel environments"
-<<<<<<< HEAD
-    NUM_OBS: int = 2034
-=======
     NUM_OBS: int = 12
->>>>>>> 3a6c7150
     "dimension of observations"
     NUM_STEPS: int = 5
     "Num steps * num envs = steps per update (i.e. length of trajectory)"
@@ -29,11 +21,7 @@
     "number of epochs per update"
     NUM_MINIBATCHES: int = 30  # 25
     "number of minibatches = num envs * num steps / minibatch size"
-<<<<<<< HEAD
-    EVAL_FREQ: int = 400
-=======
     EVAL_FREQ: int = 500
->>>>>>> 3a6c7150
     "evaluate every EVAL_FREQ updates"
     NUM_EVAL_STEPS: int = 90
     "number of steps to evaluate"
