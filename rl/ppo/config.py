--- conflicted
+++ resolved
@@ -7,15 +7,11 @@
 class PPOconfig:
     LR: float = 3e-4
     "learning rate"
-    MAX_EPISODE_LENGTH: int = 300
+    MAX_EPISODE_LENGTH: int = 90
     "number of max steps per episode"
     NUM_ENVS: int = 100
     "number of parallel environments"
-<<<<<<< HEAD
     NUM_OBS: int = 2034
-=======
-    NUM_OBS: int = 11
->>>>>>> 114e7808
     "dimension of observations"
     NUM_STEPS: int = 5 #5 # TODO for GAE?? increase ??
     "Num steps * num envs = steps per update (i.e. length of trajectory)"
@@ -25,15 +21,10 @@
     "number of epochs per update"
     NUM_MINIBATCHES: int = 25  # 25
     "number of minibatches = num envs * num steps / minibatch size"
-<<<<<<< HEAD
     EVAL_FREQ: int = 400
     "evaluate every EVAL_FREQ updates"
-    NUM_EVAL_STEPS: int = 80
+    NUM_EVAL_STEPS: int = 90
     "number of steps to evaluate"
-=======
-    EVAL_FREQ: int = 200
-    "evaluate every EVAL_FREQ updates"
->>>>>>> 114e7808
     GAMMA: float = 0.99
     GAE_LAMBDA: float = 0.95
     "generalized advantage estimation lambda"
